--- conflicted
+++ resolved
@@ -539,7 +539,6 @@
           await attachPaymentToBooking(bookingResponse, paymentInfo);
 
           // Store payment success for debugging
-<<<<<<< HEAD
           localStorage.setItem("paymentSuccessful", JSON.stringify({
             paymentId: paymentData.payment?.id,
             amount: formattedAmount,
@@ -552,25 +551,6 @@
 
           // Call completion callback immediately after payment success
           console.log('🎯 Calling onPaymentComplete callback after payment success...');
-=======
-          localStorage.setItem(
-            "paymentSuccessful",
-            JSON.stringify({
-              paymentId: paymentData.payment?.id,
-              amount: formattedAmount,
-              timestamp: new Date().toISOString(),
-              idempotencyKey,
-              bookingId: bookingResponse.booking?.data?.id,
-            }),
-          );
-
-          console.log(
-            "✅ Complete NEW booking-first flow finished successfully",
-          );
-
-          // Call completion callback
-          console.log("🎯 Calling onPaymentComplete callback...");
->>>>>>> 85a0ec11
           onPaymentComplete();
           console.log("✅ onPaymentComplete callback executed");
         } else {
