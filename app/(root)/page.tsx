--- conflicted
+++ resolved
@@ -402,7 +402,6 @@
           />
         </div>
 
-<<<<<<< HEAD
         <div className="container">
           <SwipeableContainer>
             <div className="flex gap-4 pb-4 md:justify-center" style={{ minWidth: 'max-content' }}>
@@ -444,41 +443,6 @@
               </div>
             </div>
           </SwipeableContainer>
-=======
-        <div className="flex flex-col container md:flex-row gap-4">
-          <div className="w-full">
-            <Image
-              src={"/assets/main-client-1.png"}
-              width={500}
-              height={500}
-              alt="Client Feedback"
-            />
-          </div>
-          <div className="w-full">
-            <Image
-              src={"/assets/main-client-2.png"}
-              width={500}
-              height={500}
-              alt="Client Feedback"
-            />
-          </div>
-          <div className="w-full">
-            <Image
-              src={"/assets/main-client-3.png"}
-              width={500}
-              height={500}
-              alt="Client Feedback"
-            />
-          </div>
-          <div className="w-full">
-            <Image
-              src={"/assets/main-client-4.png"}
-              width={500}
-              height={500}
-              alt="Client Feedback"
-            />
-          </div>
->>>>>>> c34ee3cd
         </div>
       </section>
 
