"use client";

import React, { useState, useEffect } from "react";
import { Button } from "@/components/ui/button";
import { BookingCalendar } from "@/components/ui/calendar";
import { useRouter } from "next/navigation";
import { useAuth } from "@/lib/auth-context";

interface Service {
  id: number;
  team_member_id: number;
  name: string;
  description: string;
  price_amount: number;
  price_currency: string;
  duration: number;
  service_variation_id: string;
  square_catalog_id: string;
}

interface Availability {
  start_at: string;
  location_id: string;
  appointment_segments: {
    duration_minutes: number;
    service_variation_id: string;
    team_member_id: string;
    service_variation_version: number;
  }[];
}

export default function AppointmentBooking() {
  const [selectedDate, setSelectedDate] = useState<Date>(new Date());
  const [availableTimes, setAvailableTimes] = useState<Availability[]>([]);
  const [availableDates, setAvailableDates] = useState<Set<string>>(new Set());
  const [isLoading, setIsLoading] = useState(false);
  const [error, setError] = useState<string | null>(null);
  const [selectedService, setSelectedService] = useState<Service | null>(null);
  const [creating, setCreating] = useState(false);
  const [selectedTime, setSelectedTime] = useState<Availability | null>(null);
  const [fetchedMonths, setFetchedMonths] = useState<Set<string>>(new Set());
  const router = useRouter();
  const { isAuthenticated, user } = useAuth();

  // Load selected service from localStorage
  useEffect(() => {
    if (!isAuthenticated) {
      router.push("/login?returnUrl=/book/services");
      return;
    }

    const serviceData = localStorage.getItem("selectedService");
    if (!serviceData) {
      // No service selected, redirect back to services page
      router.push("/book/services");
      return;
    }

    try {
      const parsedService = JSON.parse(serviceData) as Service;
      setSelectedService(parsedService);
    } catch (err) {
      console.error("Error parsing selected service:", err);
      router.push("/book/services");
    }
  }, [isAuthenticated, router]);

  // Fetch availability from today until the end of the current month
  // When user navigates to next months, we fetch those months on demand
  useEffect(() => {
    if (!selectedService) return;

    const fetchAvailabilityRange = async () => {
      setIsLoading(true);
      setError(null);

      try {
        // Calculate dates from today until the end of current month
        const startDate = new Date();
        startDate.setHours(0, 0, 0, 0);

<<<<<<< HEAD
        const endDate = new Date(selectedDate);
        endDate.setHours(23, 59, 59, 999);

        // Call API to get availability for selected service and date
=======
        // Get the end of the current month
        const endDate = new Date(
          startDate.getFullYear(),
          startDate.getMonth() + 1,
          0
        );
        endDate.setHours(23, 59, 59, 999);

        // Skip fetch if we've already fetched current month data
        const currentMonthKey = `${startDate.getFullYear()}-${
          startDate.getMonth() + 1
        }`;
        if (fetchedMonths.has(currentMonthKey)) {
          console.log("Using cached data for current month");

          // If no data for selectedDate yet, we'll fetch just that date in the other useEffect
          setIsLoading(false);
          return;
        }

        // Call API to get availability for the selected service until the end of the month
        // Using searchAvailabilityByDateRange for the entire period
>>>>>>> 3fe401b7
        const response = await fetch(
          `${
            process.env.NEXT_PUBLIC_API_URL || "http://localhost:3001/api"
          }/services/availability/search`,
          {
            method: "POST",
            headers: {
              "Content-Type": "application/json",
              Authorization: `Bearer ${localStorage.getItem("token")}`,
            },
            body: JSON.stringify({
              service_variation_id: selectedService.service_variation_id,
              start_at: startDate.toISOString(),
              end_at: endDate.toISOString(),
            }),
          }
        );

        if (!response.ok) {
          throw new Error("Failed to fetch availability");
        }

        const data = await response.json();
<<<<<<< HEAD
        const availabilities =
          data.data?.availabilities_by_date?.[
            startDate.toISOString().split("T")[0]
          ] || [];
        setAvailableTimes(availabilities);
=======
        const availabilitiesByDate = data.data?.availabilities_by_date || {};

        // Extract the dates that have available times
        const datesWithAvailability = new Set(
          Object.entries(availabilitiesByDate)
            .filter(
              ([_, availabilities]) =>
                availabilities && availabilities.length > 0
            )
            .map(([date]) => date)
        );

        setAvailableDates(datesWithAvailability);

        // Mark current month as fetched
        setFetchedMonths((prev) => {
          const updated = new Set(prev);
          updated.add(currentMonthKey);
          return updated;
        });

        // If the currently selected date has availability, update availableTimes
        const selectedDateStr = selectedDate.toISOString().split("T")[0];
        if (datesWithAvailability.has(selectedDateStr)) {
          console.log("Initial load: found times for selected date");
          const timesForSelectedDate =
            availabilitiesByDate[selectedDateStr] || [];
          setAvailableTimes(timesForSelectedDate);
        } else {
          console.log("Initial load: no times for selected date");
          setAvailableTimes([]);
        }

        // If no availability for the current date, suggest the next available date
        if (
          !datesWithAvailability.has(selectedDateStr) &&
          datesWithAvailability.size > 0
        ) {
          // Find the next closest available date
          const availableDatesArray = Array.from(datesWithAvailability).sort();
          const nextAvailableDate = availableDatesArray.find(
            (date) => date >= selectedDateStr
          );

          if (nextAvailableDate) {
            // Update UI to show a message about no availability
            // Format the date in a consistent way that we can extract later
            const formattedDate = new Date(
              nextAvailableDate
            ).toLocaleDateString("en-US", {
              month: "long",
              day: "numeric",
              year: "numeric",
            });
            setError(
              `No availability for the selected date. Consider checking ${formattedDate}.`
            );
          }
        }
>>>>>>> 3fe401b7
      } catch (err) {
        console.error("Error fetching availability:", err);
        setError(
          err instanceof Error ? err.message : "Failed to load available times"
        );
      } finally {
        setIsLoading(false);
      }
    };

    fetchAvailabilityRange();
  }, [selectedService, fetchedMonths]); // Removed selectedDate from dependencies

  // Listen for the next month navigation event and fetch data for the next month
  useEffect(() => {
    const fetchNextMonth = async (event: CustomEvent) => {
      if (!selectedService) return;

      const { year, month } = event.detail;
      const monthKey = `${year}-${month + 1}`; // Month is 0-indexed in JS Date

      // Check if we've already fetched this month's data
      if (fetchedMonths.has(monthKey)) return;

      setIsLoading(true);
      setError(null);

      try {
        // Calculate the first and last day of the requested month
        const firstDayOfMonth = new Date(year, month, 1);
        firstDayOfMonth.setHours(0, 0, 0, 0);

        const lastDayOfMonth = new Date(year, month + 1, 0);
        lastDayOfMonth.setHours(23, 59, 59, 999);

        // Call API to get availability for the entire month
        const response = await fetch(
          `${
            process.env.NEXT_PUBLIC_API_URL || "http://localhost:3001/api"
          }/services/availability/search`,
          {
            method: "POST",
            headers: {
              "Content-Type": "application/json",
              Authorization: `Bearer ${localStorage.getItem("token")}`,
            },
            body: JSON.stringify({
              service_variation_id: selectedService.service_variation_id,
              start_at: firstDayOfMonth.toISOString(),
              end_at: lastDayOfMonth.toISOString(),
            }),
          }
        );

        if (!response.ok) {
          throw new Error("Failed to fetch availability for next month");
        }

        const data = await response.json();
        const availabilitiesByDate = data.data?.availabilities_by_date || {};

        // Extract the dates that have available times
        const datesWithAvailability = Object.entries(availabilitiesByDate)
          .filter(
            ([_, availabilities]) => availabilities && availabilities.length > 0
          )
          .map(([date]) => date);

        // Update available dates set with new data
        setAvailableDates((prev) => {
          const updated = new Set(prev);
          datesWithAvailability.forEach((date) => updated.add(date));
          return updated;
        });

        // Mark this month as fetched
        setFetchedMonths((prev) => {
          const updated = new Set(prev);
          updated.add(monthKey);
          return updated;
        });
      } catch (err) {
        console.error("Error fetching next month availability:", err);
      } finally {
        setIsLoading(false);
      }
    };

    // Add event listener for the custom event
    window.addEventListener(
      "fetchNextMonth",
      fetchNextMonth as unknown as EventListener
    );

    // Clean up the event listener
    return () => {
      window.removeEventListener(
        "fetchNextMonth",
        fetchNextMonth as unknown as EventListener
      );
    };
  }, [selectedService, fetchedMonths]);

  // Create a ref to track first render
  const initialRenderRef = React.useRef<boolean>(true);

  // Update available times when date changes (but not on initial render)
  useEffect(() => {
    if (!selectedService) return;

    // Skip the first run to avoid double fetch on initial load
    if (initialRenderRef.current) {
      initialRenderRef.current = false;
      return;
    }

    // Format the selected date to match our availability data structure
    const selectedDateStr = selectedDate.toISOString().split("T")[0];

    const fetchAvailabilityForDate = async () => {
      setIsLoading(true);

      try {
        // Format date for API request
        const dateStartTime = new Date(selectedDate);
        dateStartTime.setHours(0, 0, 0, 0);

        const dateEndTime = new Date(selectedDate);
        dateEndTime.setHours(23, 59, 59, 999);

        // Check if this date falls within a month we've already fully fetched
        const dateMonthKey = `${dateStartTime.getFullYear()}-${
          dateStartTime.getMonth() + 1
        }`;
        const isInFetchedMonth = fetchedMonths.has(dateMonthKey);

        // If date is in a fetched month, get times from existing availabilities by date
        if (isInFetchedMonth) {
          console.log("Using cached data for", selectedDateStr);
          // We need to look at the saved available dates to see if this date has slots
          if (availableDates.has(selectedDateStr)) {
            // We know there are slots for this date, but we need to get the specific times
            // from our data store or via a new fetch
            // Let's fetch specifically for this date to get the times
            const response = await fetch(
              `${
                process.env.NEXT_PUBLIC_API_URL || "http://localhost:3001/api"
              }/services/availability/search`,
              {
                method: "POST",
                headers: {
                  "Content-Type": "application/json",
                  Authorization: `Bearer ${localStorage.getItem("token")}`,
                },
                body: JSON.stringify({
                  service_variation_id: selectedService.service_variation_id,
                  start_at: dateStartTime.toISOString(),
                  end_at: dateEndTime.toISOString(),
                }),
              }
            );

            if (response.ok) {
              const data = await response.json();
              const availabilities =
                data.data?.availabilities_by_date?.[selectedDateStr] || [];
              setAvailableTimes(availabilities);
            }
          } else {
            // No slots available for this date
            setAvailableTimes([]);
          }
          setIsLoading(false);
          return;
        }

        // Only make an API call if we don't already have the data
        const response = await fetch(
          `${
            process.env.NEXT_PUBLIC_API_URL || "http://localhost:3001/api"
          }/services/availability/search`,
          {
            method: "POST",
            headers: {
              "Content-Type": "application/json",
              Authorization: `Bearer ${localStorage.getItem("token")}`,
            },
            body: JSON.stringify({
              service_variation_id: selectedService.service_variation_id,
              start_at: dateStartTime.toISOString(),
              end_at: dateEndTime.toISOString(),
            }),
          }
        );

        if (!response.ok) {
          throw new Error("Failed to fetch availability");
        }

        const data = await response.json();
        const newAvailabilities =
          data.data?.availabilities_by_date?.[selectedDateStr] || [];
        setAvailableTimes(newAvailabilities);

        // Add this date to our set if it has availabilities
        if (newAvailabilities.length > 0) {
          setAvailableDates((prev) => {
            const updated = new Set(prev);
            updated.add(selectedDateStr);
            return updated;
          });
        }
      } catch (err) {
        console.error("Error fetching availability for date:", err);
        setError(
          err instanceof Error ? err.message : "Failed to load available times"
        );
        setAvailableTimes([]);
      } finally {
        setIsLoading(false);
      }
    };

    fetchAvailabilityForDate();
  }, [selectedDate, selectedService, availableDates, fetchedMonths]);

  const handleDateChange = (date: Date) => {
    setSelectedDate(date);
    setSelectedTime(null); // Reset selected time when date changes
  };

  const handleTimeSelection = (time: Availability) => {
    setSelectedTime(time);
  };

  const handleBookingConfirmation = async () => {
    if (!selectedService || !selectedTime || !user) {
      setError("Please select a service, date, and time");
      return;
    }

    setCreating(true);
    setError(null);

    try {
      // Get service variation version from the appointment segments
      const serviceVariationVersion =
        selectedTime.appointment_segments?.[0]?.service_variation_version;
      console.log(
        "Booking with service variation version:",
        serviceVariationVersion
      );

      // Create booking in API
      const response = await fetch(
        `${
          process.env.NEXT_PUBLIC_API_URL || "http://localhost:3001/api"
        }/bookings`,
        {
          method: "POST",
          headers: {
            "Content-Type": "application/json",
            Authorization: `Bearer ${localStorage.getItem("token")}`,
          },
          body: JSON.stringify({
            service_variation_id: selectedService.service_variation_id,
            team_member_id: selectedService.team_member_id.toString(),
            start_at: selectedTime.start_at,
<<<<<<< HEAD
            service_variation_version: serviceVariationVersion,
=======
>>>>>>> 3fe401b7
          }),
        }
      );

      if (!response.ok) {
        const errorData = await response.json();
        throw new Error(errorData.message || "Failed to create booking");
      }

      // Booking successful, clear localStorage
      localStorage.removeItem("selectedService");
      localStorage.removeItem("selectedBarberId");

      // Redirect to confirmation page or home
      router.push("/book/thank-you");
    } catch (err) {
      console.error("Error creating booking:", err);
      setError(err instanceof Error ? err.message : "Failed to create booking");
    } finally {
      setCreating(false);
    }
  };

  // Format time for display
  const formatTime = (isoTime: string) => {
    const time = new Date(isoTime);
    return time.toLocaleTimeString("en-US", {
      hour: "numeric",
      minute: "2-digit",
      hour12: true,
    });
  };

  if (!selectedService) {
    return (
      <main className="flex flex-col gap-20 mt-20">
        <section className="container mx-auto text-center py-20">
          <div className="w-16 h-16 border-4 border-primary border-t-transparent rounded-full animate-spin mx-auto"></div>
          <p className="mt-4">Loading service information...</p>
        </section>
      </main>
    );
  }

  return (
    <main className="flex flex-col gap-20 mt-20">
      <section className="flex flex-col md:flex-row gap-8 py-20 justify-center px-4">
        <div className="w-full md:w-auto">
          <BookingCalendar
            selectedDate={selectedDate}
            onChange={handleDateChange}
<<<<<<< HEAD
=======
            availableDates={availableDates}
>>>>>>> 3fe401b7
          />
        </div>

        <div className="flex flex-col w-full md:w-80">
          <b>APPOINTMENT SUMMARY</b>

          <div className="flex flex-col border border-black rounded-xl mt-4">
            <div className="flex flex-col gap-4 p-4 border-b border-black">
              <p>{selectedService.name}</p>
              <div className="flex gap-8">
                <sub>
                  ${(selectedService.price_amount / 100).toFixed(2)}{" "}
                  {selectedService.price_currency}
                </sub>
                <sub>{selectedService.duration} Mins</sub>
              </div>
            </div>

            <div className="flex justify-between p-4">
              <p>{selectedService.name}</p>
              <sub>${(selectedService.price_amount / 100).toFixed(2)}</sub>
            </div>
          </div>

          {selectedTime && (
            <div className="mt-4 p-4 border border-green-500 rounded-xl bg-green-50">
              <p className="font-bold">Selected Time:</p>
              <p>{formatTime(selectedTime.start_at)}</p>
              <p>
                {new Date(selectedTime.start_at).toLocaleDateString("en-US", {
                  weekday: "long",
                  month: "long",
                  day: "numeric",
                })}
              </p>
            </div>
          )}

          {error && (
            <div className="mt-4 p-4 border border-red-400 bg-red-50 rounded-xl text-red-700">
              {error.includes("Consider checking") ? (
                <>
                  <p>No availability for selected date.</p>
                  <p className="mt-2">
                    Consider checking:
                    <button
                      className="ml-1 font-semibold underline"
                      onClick={() => {
                        // Extract the date from the error message
                        // The format is like "January 21, 2025" based on our formatting above
                        const dateStr = error
                          .split("Consider checking ")[1]
                          ?.replace(".", "");
                        if (dateStr) {
                          handleDateChange(new Date(dateStr));
                        }
                      }}
                    >
                      {error.split("Consider checking ")[1]}
                    </button>
                  </p>
                </>
              ) : (
                error
              )}
            </div>
          )}

          <Button
            onClick={handleBookingConfirmation}
            disabled={!selectedTime || creating}
            className="mt-6"
          >
            {creating ? "Creating Booking..." : "Confirm Booking"}
          </Button>
        </div>
      </section>

      <section className="flex flex-col gap-8 container mx-auto mb-40 px-4">
<<<<<<< HEAD
        <h2 className="text-xl font-bold">Available Times</h2>

        {isLoading ? (
=======
        <div className="flex justify-between items-center">
          <h2 className="text-xl font-bold">Available Times</h2>

          <div className="flex items-center gap-4">
            {isLoading && (
              <div className="text-xs text-green-600 flex items-center gap-1">
                <div className="w-3 h-3 border-2 border-green-600 border-t-transparent rounded-full animate-spin"></div>
                <span>Loading calendar data...</span>
              </div>
            )}

            <div className="text-sm text-gray-500 flex items-center gap-2">
              <span className="inline-block w-3 h-3 bg-gray-300 rounded-full"></span>
              <span>Unavailable</span>

              <span className="inline-block w-3 h-3 bg-black rounded-full ml-4"></span>
              <span>Available</span>
            </div>
          </div>
        </div>

        {isLoading && !availableTimes.length ? (
>>>>>>> 3fe401b7
          <div className="text-center py-10">
            <div className="w-10 h-10 border-4 border-primary border-t-transparent rounded-full animate-spin mx-auto"></div>
            <p className="mt-2">Loading available times...</p>
          </div>
        ) : availableTimes.length > 0 ? (
          <div className="grid grid-cols-2 md:grid-cols-4 gap-4">
            {availableTimes.map((time, index) => (
              <Button
                key={index}
<<<<<<< HEAD
                className={`rounded-md px-4 py-2 text-base ${
                  selectedTime?.start_at === time.start_at ? "bg-green-600" : ""
=======
                className={`rounded-md px-4 py-2 text-base transition-all ${
                  selectedTime?.start_at === time.start_at
                    ? "bg-green-600 scale-105"
                    : ""
>>>>>>> 3fe401b7
                }`}
                onClick={() => handleTimeSelection(time)}
              >
                {formatTime(time.start_at)}
              </Button>
            ))}
          </div>
        ) : (
<<<<<<< HEAD
          <p className="text-center py-10">
            No available times for the selected date. Please try another date.
          </p>
=======
          <div className="text-center py-10 bg-gray-50 rounded-lg border border-gray-200 p-6">
            <svg
              className="w-12 h-12 text-gray-400 mx-auto mb-4"
              fill="none"
              stroke="currentColor"
              viewBox="0 0 24 24"
              xmlns="http://www.w3.org/2000/svg"
            >
              <path
                strokeLinecap="round"
                strokeLinejoin="round"
                strokeWidth={2}
                d="M12 8v4l3 3m6-3a9 9 0 11-18 0 9 9 0 0118 0z"
              />
            </svg>
            <p className="text-lg font-medium">
              No available times for the selected date.
            </p>
            <p className="mt-2 text-gray-600">
              Please try another date or check our suggestions.
            </p>
          </div>
>>>>>>> 3fe401b7
        )}
      </section>
    </main>
  );
}<|MERGE_RESOLUTION|>--- conflicted
+++ resolved
@@ -1,6 +1,6 @@
 "use client";
 
-import React, { useState, useEffect } from "react";
+import { useState, useEffect } from "react";
 import { Button } from "@/components/ui/button";
 import { BookingCalendar } from "@/components/ui/calendar";
 import { useRouter } from "next/navigation";
@@ -32,13 +32,11 @@
 export default function AppointmentBooking() {
   const [selectedDate, setSelectedDate] = useState<Date>(new Date());
   const [availableTimes, setAvailableTimes] = useState<Availability[]>([]);
-  const [availableDates, setAvailableDates] = useState<Set<string>>(new Set());
   const [isLoading, setIsLoading] = useState(false);
   const [error, setError] = useState<string | null>(null);
   const [selectedService, setSelectedService] = useState<Service | null>(null);
   const [creating, setCreating] = useState(false);
   const [selectedTime, setSelectedTime] = useState<Availability | null>(null);
-  const [fetchedMonths, setFetchedMonths] = useState<Set<string>>(new Set());
   const router = useRouter();
   const { isAuthenticated, user } = useAuth();
 
@@ -65,49 +63,23 @@
     }
   }, [isAuthenticated, router]);
 
-  // Fetch availability from today until the end of the current month
-  // When user navigates to next months, we fetch those months on demand
+  // Fetch available times when date changes
   useEffect(() => {
     if (!selectedService) return;
 
-    const fetchAvailabilityRange = async () => {
+    const fetchAvailability = async () => {
       setIsLoading(true);
       setError(null);
 
       try {
-        // Calculate dates from today until the end of current month
-        const startDate = new Date();
+        // Format date for API request
+        const startDate = new Date(selectedDate);
         startDate.setHours(0, 0, 0, 0);
 
-<<<<<<< HEAD
         const endDate = new Date(selectedDate);
         endDate.setHours(23, 59, 59, 999);
 
         // Call API to get availability for selected service and date
-=======
-        // Get the end of the current month
-        const endDate = new Date(
-          startDate.getFullYear(),
-          startDate.getMonth() + 1,
-          0
-        );
-        endDate.setHours(23, 59, 59, 999);
-
-        // Skip fetch if we've already fetched current month data
-        const currentMonthKey = `${startDate.getFullYear()}-${
-          startDate.getMonth() + 1
-        }`;
-        if (fetchedMonths.has(currentMonthKey)) {
-          console.log("Using cached data for current month");
-
-          // If no data for selectedDate yet, we'll fetch just that date in the other useEffect
-          setIsLoading(false);
-          return;
-        }
-
-        // Call API to get availability for the selected service until the end of the month
-        // Using searchAvailabilityByDateRange for the entire period
->>>>>>> 3fe401b7
         const response = await fetch(
           `${
             process.env.NEXT_PUBLIC_API_URL || "http://localhost:3001/api"
@@ -131,73 +103,11 @@
         }
 
         const data = await response.json();
-<<<<<<< HEAD
         const availabilities =
           data.data?.availabilities_by_date?.[
             startDate.toISOString().split("T")[0]
           ] || [];
         setAvailableTimes(availabilities);
-=======
-        const availabilitiesByDate = data.data?.availabilities_by_date || {};
-
-        // Extract the dates that have available times
-        const datesWithAvailability = new Set(
-          Object.entries(availabilitiesByDate)
-            .filter(
-              ([_, availabilities]) =>
-                availabilities && availabilities.length > 0
-            )
-            .map(([date]) => date)
-        );
-
-        setAvailableDates(datesWithAvailability);
-
-        // Mark current month as fetched
-        setFetchedMonths((prev) => {
-          const updated = new Set(prev);
-          updated.add(currentMonthKey);
-          return updated;
-        });
-
-        // If the currently selected date has availability, update availableTimes
-        const selectedDateStr = selectedDate.toISOString().split("T")[0];
-        if (datesWithAvailability.has(selectedDateStr)) {
-          console.log("Initial load: found times for selected date");
-          const timesForSelectedDate =
-            availabilitiesByDate[selectedDateStr] || [];
-          setAvailableTimes(timesForSelectedDate);
-        } else {
-          console.log("Initial load: no times for selected date");
-          setAvailableTimes([]);
-        }
-
-        // If no availability for the current date, suggest the next available date
-        if (
-          !datesWithAvailability.has(selectedDateStr) &&
-          datesWithAvailability.size > 0
-        ) {
-          // Find the next closest available date
-          const availableDatesArray = Array.from(datesWithAvailability).sort();
-          const nextAvailableDate = availableDatesArray.find(
-            (date) => date >= selectedDateStr
-          );
-
-          if (nextAvailableDate) {
-            // Update UI to show a message about no availability
-            // Format the date in a consistent way that we can extract later
-            const formattedDate = new Date(
-              nextAvailableDate
-            ).toLocaleDateString("en-US", {
-              month: "long",
-              day: "numeric",
-              year: "numeric",
-            });
-            setError(
-              `No availability for the selected date. Consider checking ${formattedDate}.`
-            );
-          }
-        }
->>>>>>> 3fe401b7
       } catch (err) {
         console.error("Error fetching availability:", err);
         setError(
@@ -208,221 +118,8 @@
       }
     };
 
-    fetchAvailabilityRange();
-  }, [selectedService, fetchedMonths]); // Removed selectedDate from dependencies
-
-  // Listen for the next month navigation event and fetch data for the next month
-  useEffect(() => {
-    const fetchNextMonth = async (event: CustomEvent) => {
-      if (!selectedService) return;
-
-      const { year, month } = event.detail;
-      const monthKey = `${year}-${month + 1}`; // Month is 0-indexed in JS Date
-
-      // Check if we've already fetched this month's data
-      if (fetchedMonths.has(monthKey)) return;
-
-      setIsLoading(true);
-      setError(null);
-
-      try {
-        // Calculate the first and last day of the requested month
-        const firstDayOfMonth = new Date(year, month, 1);
-        firstDayOfMonth.setHours(0, 0, 0, 0);
-
-        const lastDayOfMonth = new Date(year, month + 1, 0);
-        lastDayOfMonth.setHours(23, 59, 59, 999);
-
-        // Call API to get availability for the entire month
-        const response = await fetch(
-          `${
-            process.env.NEXT_PUBLIC_API_URL || "http://localhost:3001/api"
-          }/services/availability/search`,
-          {
-            method: "POST",
-            headers: {
-              "Content-Type": "application/json",
-              Authorization: `Bearer ${localStorage.getItem("token")}`,
-            },
-            body: JSON.stringify({
-              service_variation_id: selectedService.service_variation_id,
-              start_at: firstDayOfMonth.toISOString(),
-              end_at: lastDayOfMonth.toISOString(),
-            }),
-          }
-        );
-
-        if (!response.ok) {
-          throw new Error("Failed to fetch availability for next month");
-        }
-
-        const data = await response.json();
-        const availabilitiesByDate = data.data?.availabilities_by_date || {};
-
-        // Extract the dates that have available times
-        const datesWithAvailability = Object.entries(availabilitiesByDate)
-          .filter(
-            ([_, availabilities]) => availabilities && availabilities.length > 0
-          )
-          .map(([date]) => date);
-
-        // Update available dates set with new data
-        setAvailableDates((prev) => {
-          const updated = new Set(prev);
-          datesWithAvailability.forEach((date) => updated.add(date));
-          return updated;
-        });
-
-        // Mark this month as fetched
-        setFetchedMonths((prev) => {
-          const updated = new Set(prev);
-          updated.add(monthKey);
-          return updated;
-        });
-      } catch (err) {
-        console.error("Error fetching next month availability:", err);
-      } finally {
-        setIsLoading(false);
-      }
-    };
-
-    // Add event listener for the custom event
-    window.addEventListener(
-      "fetchNextMonth",
-      fetchNextMonth as unknown as EventListener
-    );
-
-    // Clean up the event listener
-    return () => {
-      window.removeEventListener(
-        "fetchNextMonth",
-        fetchNextMonth as unknown as EventListener
-      );
-    };
-  }, [selectedService, fetchedMonths]);
-
-  // Create a ref to track first render
-  const initialRenderRef = React.useRef<boolean>(true);
-
-  // Update available times when date changes (but not on initial render)
-  useEffect(() => {
-    if (!selectedService) return;
-
-    // Skip the first run to avoid double fetch on initial load
-    if (initialRenderRef.current) {
-      initialRenderRef.current = false;
-      return;
-    }
-
-    // Format the selected date to match our availability data structure
-    const selectedDateStr = selectedDate.toISOString().split("T")[0];
-
-    const fetchAvailabilityForDate = async () => {
-      setIsLoading(true);
-
-      try {
-        // Format date for API request
-        const dateStartTime = new Date(selectedDate);
-        dateStartTime.setHours(0, 0, 0, 0);
-
-        const dateEndTime = new Date(selectedDate);
-        dateEndTime.setHours(23, 59, 59, 999);
-
-        // Check if this date falls within a month we've already fully fetched
-        const dateMonthKey = `${dateStartTime.getFullYear()}-${
-          dateStartTime.getMonth() + 1
-        }`;
-        const isInFetchedMonth = fetchedMonths.has(dateMonthKey);
-
-        // If date is in a fetched month, get times from existing availabilities by date
-        if (isInFetchedMonth) {
-          console.log("Using cached data for", selectedDateStr);
-          // We need to look at the saved available dates to see if this date has slots
-          if (availableDates.has(selectedDateStr)) {
-            // We know there are slots for this date, but we need to get the specific times
-            // from our data store or via a new fetch
-            // Let's fetch specifically for this date to get the times
-            const response = await fetch(
-              `${
-                process.env.NEXT_PUBLIC_API_URL || "http://localhost:3001/api"
-              }/services/availability/search`,
-              {
-                method: "POST",
-                headers: {
-                  "Content-Type": "application/json",
-                  Authorization: `Bearer ${localStorage.getItem("token")}`,
-                },
-                body: JSON.stringify({
-                  service_variation_id: selectedService.service_variation_id,
-                  start_at: dateStartTime.toISOString(),
-                  end_at: dateEndTime.toISOString(),
-                }),
-              }
-            );
-
-            if (response.ok) {
-              const data = await response.json();
-              const availabilities =
-                data.data?.availabilities_by_date?.[selectedDateStr] || [];
-              setAvailableTimes(availabilities);
-            }
-          } else {
-            // No slots available for this date
-            setAvailableTimes([]);
-          }
-          setIsLoading(false);
-          return;
-        }
-
-        // Only make an API call if we don't already have the data
-        const response = await fetch(
-          `${
-            process.env.NEXT_PUBLIC_API_URL || "http://localhost:3001/api"
-          }/services/availability/search`,
-          {
-            method: "POST",
-            headers: {
-              "Content-Type": "application/json",
-              Authorization: `Bearer ${localStorage.getItem("token")}`,
-            },
-            body: JSON.stringify({
-              service_variation_id: selectedService.service_variation_id,
-              start_at: dateStartTime.toISOString(),
-              end_at: dateEndTime.toISOString(),
-            }),
-          }
-        );
-
-        if (!response.ok) {
-          throw new Error("Failed to fetch availability");
-        }
-
-        const data = await response.json();
-        const newAvailabilities =
-          data.data?.availabilities_by_date?.[selectedDateStr] || [];
-        setAvailableTimes(newAvailabilities);
-
-        // Add this date to our set if it has availabilities
-        if (newAvailabilities.length > 0) {
-          setAvailableDates((prev) => {
-            const updated = new Set(prev);
-            updated.add(selectedDateStr);
-            return updated;
-          });
-        }
-      } catch (err) {
-        console.error("Error fetching availability for date:", err);
-        setError(
-          err instanceof Error ? err.message : "Failed to load available times"
-        );
-        setAvailableTimes([]);
-      } finally {
-        setIsLoading(false);
-      }
-    };
-
-    fetchAvailabilityForDate();
-  }, [selectedDate, selectedService, availableDates, fetchedMonths]);
+    fetchAvailability();
+  }, [selectedDate, selectedService]);
 
   const handleDateChange = (date: Date) => {
     setSelectedDate(date);
@@ -466,10 +163,7 @@
             service_variation_id: selectedService.service_variation_id,
             team_member_id: selectedService.team_member_id.toString(),
             start_at: selectedTime.start_at,
-<<<<<<< HEAD
             service_variation_version: serviceVariationVersion,
-=======
->>>>>>> 3fe401b7
           }),
         }
       );
@@ -521,10 +215,6 @@
           <BookingCalendar
             selectedDate={selectedDate}
             onChange={handleDateChange}
-<<<<<<< HEAD
-=======
-            availableDates={availableDates}
->>>>>>> 3fe401b7
           />
         </div>
 
@@ -539,7 +229,7 @@
                   ${(selectedService.price_amount / 100).toFixed(2)}{" "}
                   {selectedService.price_currency}
                 </sub>
-                <sub>{selectedService.duration} Mins</sub>
+                <sub>{selectedService.duration > 10000 ? Math.round(selectedService.duration / 60000) : selectedService.duration} Mins</sub>
               </div>
             </div>
 
@@ -565,31 +255,7 @@
 
           {error && (
             <div className="mt-4 p-4 border border-red-400 bg-red-50 rounded-xl text-red-700">
-              {error.includes("Consider checking") ? (
-                <>
-                  <p>No availability for selected date.</p>
-                  <p className="mt-2">
-                    Consider checking:
-                    <button
-                      className="ml-1 font-semibold underline"
-                      onClick={() => {
-                        // Extract the date from the error message
-                        // The format is like "January 21, 2025" based on our formatting above
-                        const dateStr = error
-                          .split("Consider checking ")[1]
-                          ?.replace(".", "");
-                        if (dateStr) {
-                          handleDateChange(new Date(dateStr));
-                        }
-                      }}
-                    >
-                      {error.split("Consider checking ")[1]}
-                    </button>
-                  </p>
-                </>
-              ) : (
-                error
-              )}
+              {error}
             </div>
           )}
 
@@ -604,34 +270,9 @@
       </section>
 
       <section className="flex flex-col gap-8 container mx-auto mb-40 px-4">
-<<<<<<< HEAD
         <h2 className="text-xl font-bold">Available Times</h2>
 
         {isLoading ? (
-=======
-        <div className="flex justify-between items-center">
-          <h2 className="text-xl font-bold">Available Times</h2>
-
-          <div className="flex items-center gap-4">
-            {isLoading && (
-              <div className="text-xs text-green-600 flex items-center gap-1">
-                <div className="w-3 h-3 border-2 border-green-600 border-t-transparent rounded-full animate-spin"></div>
-                <span>Loading calendar data...</span>
-              </div>
-            )}
-
-            <div className="text-sm text-gray-500 flex items-center gap-2">
-              <span className="inline-block w-3 h-3 bg-gray-300 rounded-full"></span>
-              <span>Unavailable</span>
-
-              <span className="inline-block w-3 h-3 bg-black rounded-full ml-4"></span>
-              <span>Available</span>
-            </div>
-          </div>
-        </div>
-
-        {isLoading && !availableTimes.length ? (
->>>>>>> 3fe401b7
           <div className="text-center py-10">
             <div className="w-10 h-10 border-4 border-primary border-t-transparent rounded-full animate-spin mx-auto"></div>
             <p className="mt-2">Loading available times...</p>
@@ -641,15 +282,8 @@
             {availableTimes.map((time, index) => (
               <Button
                 key={index}
-<<<<<<< HEAD
                 className={`rounded-md px-4 py-2 text-base ${
                   selectedTime?.start_at === time.start_at ? "bg-green-600" : ""
-=======
-                className={`rounded-md px-4 py-2 text-base transition-all ${
-                  selectedTime?.start_at === time.start_at
-                    ? "bg-green-600 scale-105"
-                    : ""
->>>>>>> 3fe401b7
                 }`}
                 onClick={() => handleTimeSelection(time)}
               >
@@ -658,34 +292,9 @@
             ))}
           </div>
         ) : (
-<<<<<<< HEAD
           <p className="text-center py-10">
             No available times for the selected date. Please try another date.
           </p>
-=======
-          <div className="text-center py-10 bg-gray-50 rounded-lg border border-gray-200 p-6">
-            <svg
-              className="w-12 h-12 text-gray-400 mx-auto mb-4"
-              fill="none"
-              stroke="currentColor"
-              viewBox="0 0 24 24"
-              xmlns="http://www.w3.org/2000/svg"
-            >
-              <path
-                strokeLinecap="round"
-                strokeLinejoin="round"
-                strokeWidth={2}
-                d="M12 8v4l3 3m6-3a9 9 0 11-18 0 9 9 0 0118 0z"
-              />
-            </svg>
-            <p className="text-lg font-medium">
-              No available times for the selected date.
-            </p>
-            <p className="mt-2 text-gray-600">
-              Please try another date or check our suggestions.
-            </p>
-          </div>
->>>>>>> 3fe401b7
         )}
       </section>
     </main>
